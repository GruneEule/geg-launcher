<script>
  import { onMount } from "svelte";
  import { invoke } from "@tauri-apps/api";
  import { appWindow } from "@tauri-apps/api/window";
  import { scale } from "svelte/transition";
  import { quintOut } from "svelte/easing";
  import SkinButton from "./SkinButton.svelte";
  import { listen } from "@tauri-apps/api/event";
  import LoadingScreen from "../loading/LoadingScreen.svelte";
  import SettingsModal from "../config/ConfigModal.svelte";
  import ProfilesScreen from "../profiles/ProfilesScreen.svelte";
  import SkinScreen from "../skin/SkinScreen.svelte";
  import CapeScreen from "../cape/CapeScreen.svelte";
  import ModrinthScreen from "../modrinth/ModrinthScreen.svelte";
  import ClientLog from "../log/LogPopup.svelte";
  import NoRiskLogoColor from "../../images/norisk_logo_color.png";

  export let options;
  let branches = [];
  let launcherProfiles = {};
  let currentBranchIndex = 0;
  let clientRunning;
  let fakeClientRunning = false;
  let refreshingAccount = false;

  let progressBarMax = 0;
  let progressBarProgress = 0;
  let progressBarLabel = "";
  let settingsShown = false;
  let clientLogShown = false;
  let showProfilesScreen = false;
  let showProfilesScreenHack = false;
  let showSkinScreen = false;
  let showSkinScreenHack = false;
  let showCapeScreen = false;
  let showCapeScreenHack = false;
  let showModrinthScreen = false;
  let showModrinthScreenHack = false;
  let log = [];

  listen("process-output", event => {
    log = [...log, event.payload];
  });

  listen("progress-update", event => {
    let progressUpdate = event.payload;

    switch (progressUpdate.type) {
      case "max": {
        progressBarMax = progressUpdate.value;
        break;
      }
      case "progress": {
        progressBarProgress = progressUpdate.value;
        break;
      }
      case "label": {
        progressBarLabel = progressUpdate.value;
        break;
      }
    }
  });

  function uuidv4() {
    return 'xxxxxxxx-xxxx-4xxx-yxxx-xxxxxxxxxxxx'.replace(/[xy]/g, function(c) {
        var r = Math.random() * 16 | 0, v = c == 'x' ? r : (r & 0x3 | 0x8);
        return v.toString(16);
    });
  }

  function handleSwitchBranch(isLeft) {
    const totalBranches = branches.length;

    if (isLeft) {
      currentBranchIndex = (currentBranchIndex - 1 + totalBranches) % totalBranches;
    } else {
      currentBranchIndex = (currentBranchIndex + 1) % totalBranches;
    }
  }

  async function requestBranches() {
    const loginData = options.accounts.find(obj => obj.uuid === options.currentUuid);
    await invoke("request_norisk_branches", {
      isExperimental: options.experimentalMode,
      noriskToken: options.experimentalMode ? loginData.experimentalToken : loginData.noriskToken,
    })
      .then((result) => {
        const latestBranch = options.experimentalMode ? options.latestDevBranch : options.latestBranch;
        console.debug("Received Branches Latest Branch: " + latestBranch, result);
        branches = result;
        branches.sort(function(a, b) {
          if (a === latestBranch) {
            return -1;
          } else if (b === latestBranch) {
            return 1;
          } else {
            return a.localeCompare(b);
          }
        });
      })
      .catch((reason) => {
        alert(reason);
        console.error(reason);
      });

    await invoke("get_launcher_profiles").then((profiles) => {
      console.info(`Loaded launcher profiles: `, profiles);
      branches.forEach(branch => {
        if (options.experimentalMode) {
          const branchProfile = profiles.experimentalProfiles.find(p => p.branch == branch);
          if (!branchProfile) {
            const profileId = uuidv4();
            profiles.experimentalProfiles.push({
              id: profileId,
              branch: branch,
              name: `${branch} - Default`,
              mods: []
            });
            profiles.selectedExperimentalProfiles[branch] = profileId;
          }
        } else {
          const branchProfile = profiles.mainProfiles.find(p => p.branch == branch);
          if (!branchProfile) {
            const profileId = uuidv4();
            profiles.mainProfiles.push({
              id: profileId,
              branch: branch,
              name: `${branch} - Default`,
              mods: []
            });
            profiles.selectedMainProfiles[branch] = profileId;
          }
        }
      });

      profiles.store = function() {
        console.debug("storing launcher profiles", profiles);
        invoke("store_launcher_profiles", { launcherProfiles: profiles }).catch(e => console.error(e));
      }

      profiles.store();

      launcherProfiles = profiles;
    }).catch((err) => {
      console.error(`Failed to load launcher profiles: ${err}`);
      alert(`Failed to load launcher profiles: ${err}`);
    })
  }

  onMount(async () => {
    await requestBranches();
  });

  listen("client-exited", () => {
    clientRunning = false;
    fakeClientRunning = false;
    progressBarLabel = null;
    progressBarProgress = 0;
    progressBarMax = null;
  });

  listen("client-error", (e) => {
    clientLogShown = true;
    console.error(e.payload);
  });

  export async function runClient() {
    if (clientRunning) {
      return;
    }
    if (refreshingAccount) {
      console.error("Refreshing Account...");
      return;
    }
    refreshingAccount = true;
    await invoke("refresh_via_norisk", { loginData: options.accounts.find(obj => obj.uuid === options.currentUuid) })
      .then((account) => {
        console.debug("Current UUID", options.currentUuid);
        console.debug("Account UUID", account.uuid);
        // Index des vorhandenen Objekts mit derselben UUID suchen
        let existingIndex = options.accounts.findIndex(obj => obj.uuid === account.uuid);
        if (existingIndex !== -1) {
          console.debug("###Replaced Refreshed  Account");
          options.accounts[existingIndex] = account;
        } else {
          console.debug("###Added Refreshed Account");
          options.accounts.push(account);
        }

        options.store();
      })
      //TODO also aktueller stand ist dass das hier manchmal failen kann und deswegen kann man nicht refreshen haha einfach hoffen lol...
      .catch(e => console.error("###" + e));
    refreshingAccount = false;

    console.log("Client started");
    let branch = branches[currentBranchIndex];
    let installedMods = [];
    log = [];
    clientRunning = true;
    fakeClientRunning = true;

    if (options.experimentalMode) {
      options.latestDevBranch = branch;
    } else {
      options.latestBranch = branch;
    }

    options.store();

    let launcherProfile;
    if (options.experimentalMode) {
      const activeProfileId = launcherProfiles.selectedExperimentalProfiles[branch];
      launcherProfile = launcherProfiles.experimentalProfiles.find(p => p.id == activeProfileId);
    } else {
      const activeProfileId = launcherProfiles.selectedMainProfiles[branch];
      launcherProfile = launcherProfiles.mainProfiles.find(p => p.id == activeProfileId);
    }

    launcherProfile.mods.forEach(mod => {
      installedMods.push(mod.value);
      mod.dependencies.forEach((dependency) => {
        installedMods.push(dependency.value);
      });
    });

    console.debug("Running Branch", branch);
    await invoke("run_client", {
      branch: branch,
      loginData: options.accounts.find(obj => obj.uuid === options.currentUuid),
      options: options,
      mods: installedMods,
    });
  }

  let dataFolderPath;
  invoke("default_data_folder_path").then(result => {
    dataFolderPath = result;
  }).catch(e => {
    alert("Failed to get data folder: " + e);
    console.error(e);
  });

  function preventSelection(event) {
    event.preventDefault();
  }

  function handleOpenProfilesScreen() {
    showProfilesScreenHack = true;
    setTimeout(() => {
      showProfilesScreen = true;
    }, 300);
  }

  function handleOpenSkinScreen() {
    showSkinScreenHack = true;
    setTimeout(() => {
      showSkinScreen = true;
    }, 300);
  }

  function handleOpenCapeScreen() {
    showCapeScreenHack = true;
    setTimeout(() => {
      showCapeScreen = true;
    }, 300);
  }

  function handleOpenModScreen() {
    showModrinthScreenHack = true;
    setTimeout(() => {
      showModrinthScreen = true;
    }, 300);
  }

  function home() {
    showProfilesScreen = false;
    showProfilesScreenHack = false;
    showSkinScreen = false;
    showSkinScreenHack = false;
    showCapeScreen = false;
    showCapeScreenHack = false;
    showModrinthScreen = false;
    showModrinthScreenHack = false;
  }

  function homeWhileClientRunning() {
    clientRunning = false;
    fakeClientRunning = true;
  }

  function backToLoadingScreen() {
    fakeClientRunning = false;
    setTimeout(() => {
      home()
      clientRunning = true;
    }, 100);
  }

  function closeWindow() {
    appWindow.close();
  }
</script>


<div class="black-bar" data-tauri-drag-region></div>
<div class="content">
  {#if showModrinthScreen}
    <ModrinthScreen on:home={home} bind:options bind:launcherProfiles bind:currentBranch={branches[currentBranchIndex]} />
  {/if}

  {#if showProfilesScreen}
    <ProfilesScreen on:home={home} bind:options bind:allLauncherProfiles={launcherProfiles} branches={branches} currentBranchIndex={currentBranchIndex}></ProfilesScreen>
  {/if}

  {#if showSkinScreen}
    <SkinScreen on:home={home} bind:options></SkinScreen>
  {/if}

  {#if showCapeScreen}
  <CapeScreen on:home={home} bind:options></CapeScreen>
  {/if}

  {#if settingsShown}
  <SettingsModal on:requestBranches={requestBranches} bind:options bind:showModal={settingsShown}
  dataFolderPath={dataFolderPath}></SettingsModal>
  {/if}

  {#if clientLogShown}
    <ClientLog messages={log} on:hideClientLog={() => clientLogShown = false} />
  {/if}

  {#if clientRunning}
    <LoadingScreen bind:log bind:clientLogShown progressBarMax={progressBarMax}
    progressBarProgress={progressBarProgress} progressBarLabel={progressBarLabel} on:home={homeWhileClientRunning}></LoadingScreen>
  {/if}

  {#if (!showProfilesScreenHack && !showSkinScreenHack && !showCapeScreenHack && !showModrinthScreenHack) && !clientRunning && !clientLogShown}
    {#if fakeClientRunning}
      <!-- svelte-ignore a11y-click-events-have-key-events -->
      <h1 class="back-to-loading-button" on:click={() => backToLoadingScreen()}>[BACK TO RUNNING GAME]</h1>
    {/if}
    <div transition:scale={{ x: 15, duration: 300, easing: quintOut }} class="settings-button-wrapper">
      <!-- svelte-ignore a11y-click-events-have-key-events -->
      <h1 on:click={() => settingsShown = true}>SETTINGS</h1>
      {#if options.accounts.length > 0}
        <!-- svelte-ignore a11y-click-events-have-key-events -->
        <h1 on:click={handleOpenProfilesScreen}>PROFILES</h1>
        <!-- svelte-ignore a11y-click-events-have-key-events -->
        <h1 on:click={handleOpenSkinScreen}>SKIN</h1>
        <!-- svelte-ignore a11y-click-events-have-key-events -->
        <h1 on:click={handleOpenCapeScreen}>CAPES</h1>
        <!-- svelte-ignore a11y-click-events-have-key-events -->
        <h1 on:click={handleOpenModScreen}>MODS</h1>
      {/if}
      <!-- svelte-ignore a11y-click-events-have-key-events -->
      <h1 on:click={() => {options.toggleTheme()}}>{options.theme === "LIGHT" ? "DARK" : "LIGHT"}</h1>
      <!-- svelte-ignore a11y-click-events-have-key-events -->
      <h1 on:click={closeWindow}>QUIT</h1>
    </div>
    <img transition:scale={{ x: 15, duration: 300, easing: quintOut }}
      class="pokemon-title"
      src={NoRiskLogoColor}
      alt="Pokemon Title">
    <div class="branch-wrapper">
      <!-- svelte-ignore a11y-click-events-have-key-events -->
      <h1 transition:scale={{ x: 15, duration: 300, easing: quintOut }}
      on:selectstart={preventSelection} style="cursor: pointer"
          on:mousedown={preventSelection} class="nes-font switch"
          on:click={() => handleSwitchBranch(true)}
          hidden={branches.length < 1 || options.currentUuid == null}>
        &lt;</h1>
      <section style="display:flex;justify-content:center">
        {#if refreshingAccount}
          <h1 class="nes-font" transition:scale={{ x: 15, duration: 300, easing: quintOut }} style="position:absolute">
            Loading Account...</h1>
        {:else if branches.length < 1 || options.currentUuid == null}
          <h1 class="nes-font" transition:scale={{ x: 15, duration: 300, easing: quintOut }}>
            Sign in...</h1>
        {:else}
          {#each branches as branch, i}
            {#if currentBranchIndex === i}
              <h1 transition:scale={{ x: 15, duration: 300, easing: quintOut }}
                  class="nes-font"
                  style="position:absolute"
                  on:selectstart={preventSelection}
                  on:mousedown={preventSelection}
              > {branch.toUpperCase()} VERSION</h1>
            {/if}
          {/each}
        {/if}
      </section>
      <!-- svelte-ignore a11y-click-events-have-key-events -->
      <h1 transition:scale={{ x: 15, duration: 300, easing: quintOut }}
          on:selectstart={preventSelection}
          style="cursor: pointer" on:mousedown={preventSelection}
          class="nes-font switch" on:click={() => handleSwitchBranch(false)}
          hidden={branches.length < 1 || options.currentUuid == null}>
        &gt;</h1>
    </div>
    <SkinButton on:launch={runClient} on:requestBranches={requestBranches} bind:options={options}></SkinButton>
    <div transition:scale={{ x: 15, duration: 300, easing: quintOut }} on:selectstart={preventSelection}
        on:mousedown={preventSelection} class="copyright">
<<<<<<< HEAD
      © 2000-{new Date().getFullYear()} HGLabor/Friends Inc. v0.3.9
=======
      © 2000-{new Date().getFullYear()} HGLabor/Friends Inc. v0.4.1
>>>>>>> 5645a428
    </div>
  {/if}
</div>
<div class="black-bar" data-tauri-drag-region=""></div>

<style>
    .black-bar {
        width: 100%;
        height: 10vh;
        background-color: #151515;
    }

    .switch:hover {
        color: var(--hover-color);
        text-shadow: 2px 2px var(--hover-color-text-shadow);
    }

    .content {
        flex: 1;
        display: flex;
        flex-direction: column;
        justify-content: center;
        align-items: center;
        height: 80vh;
        gap: 20px;
        padding: 20px; /* Innenabstand für den Schlagschatten */
    }

    .branch-wrapper {
        display: flex;
        align-content: space-evenly;
        flex-direction: row;
        gap: 200px;
    }

    .pokemon-title {
        width: 80%;
        max-width: 400px;
        margin-bottom: 20px;
        image-rendering: pixelated;
    }

    .nes-font {
        font-family: 'Press Start 2P', serif;
        font-size: 18px;
        margin: 0;
        color: var(--primary-color);
        text-shadow: 2px 2px var(--primary-color-text-shadow);
        cursor: default;
    }

    .copyright {
        font-family: 'Press Start 2P', serif;
        font-size: 10px;
        margin-top: 0.3em;
        text-shadow: 1px 1px var(--hover-color-text-shadow);
        color: var(--hover-color);
        cursor: default;
    }

    .settings-button-wrapper {
        position: absolute;
        top: 5em;
        right: 0;
        padding: 10px;
        display: flex;
        flex-direction: column;
        align-items: end;
    }

    .settings-button-wrapper h1 {
        font-size: 10px;
        font-family: 'Press Start 2P', serif;
        margin-bottom: 1em;
        color: var(--secondary-color);
        text-shadow: 1px 1px var(--secondary-color-text-shadow);
        transition: transform 0.3s, color 0.25s, text-shadow 0.25s;
    }

    .settings-button-wrapper h1:hover {
        color: var(--hover-color);
        text-shadow: 1px 1px var(--hover-color-text-shadow);
        transform: scale(1.2);
    }

    .back-to-loading-button {
        position: absolute;
        bottom: 1em; /* Abstand vom oberen Rand anpassen */
        transition: transform 0.3s;
        font-size: 20px;
        color: #e8e8e8;
        text-shadow: 2px 2px #7a7777;
        font-family: 'Press Start 2P', serif;
        cursor: pointer;
    }

    .back-to-loading-button:hover {
        transform: scale(1.2);
    }
</style><|MERGE_RESOLUTION|>--- conflicted
+++ resolved
@@ -401,11 +401,7 @@
     <SkinButton on:launch={runClient} on:requestBranches={requestBranches} bind:options={options}></SkinButton>
     <div transition:scale={{ x: 15, duration: 300, easing: quintOut }} on:selectstart={preventSelection}
         on:mousedown={preventSelection} class="copyright">
-<<<<<<< HEAD
-      © 2000-{new Date().getFullYear()} HGLabor/Friends Inc. v0.3.9
-=======
       © 2000-{new Date().getFullYear()} HGLabor/Friends Inc. v0.4.1
->>>>>>> 5645a428
     </div>
   {/if}
 </div>
