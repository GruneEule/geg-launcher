"use client";

import { useState, useEffect, useCallback } from "react";
import { Icon } from "@iconify/react";
import { toast } from "react-hot-toast";
import { Modal } from "../ui/Modal";
import { Button } from "../ui/buttons/Button";
import {
  discordAuthLink,
  discordAuthStatus,
  discordAuthUnlink,
  getMobileAppToken,
  resetMobileAppToken,
} from "../../services/nrc-service";
import { Skeleton } from "../ui/Skeleton";
import { useSocialsModalStore } from "../../store/socials-modal-store";
import { openExternalUrl } from "../../services/tauri-service";
import { IconButton } from "../ui/buttons/IconButton";
import { getLauncherConfig } from "../../services/launcher-config-service";
import { useMinecraftAuthStore } from "../../store/minecraft-auth-store";
import { useThemeStore } from "../../store/useThemeStore";
import { useConfirmDialog } from "../../hooks/useConfirmDialog";

// Define a type for social platform configuration
interface SocialPlatform {
  key: string;
  name: string;
  icon: string;
  visitUrl?: string;
  isImplemented: boolean;
  fetchStatus?: () => Promise<boolean>;
  handleLink?: () => Promise<void>;
  handleUnlink?: () => Promise<void>;
  showMobileApp?: boolean;
  generateQrCode?: () => Promise<void>;
  resetToken?: () => Promise<void>;
}

export function SocialsModal() {
  const { isModalOpen, closeModal } = useSocialsModalStore();
  const { activeAccount } = useMinecraftAuthStore();
  const { accentColor } = useThemeStore();
  const { confirm, confirmDialog } = useConfirmDialog();
  
  // States for Discord (can be generalized later if needed)
  const [isLoadingDiscordStatus, setIsLoadingDiscordStatus] = useState(true);
  const [isDiscordLinked, setIsDiscordLinked] = useState(false);
  const [isProcessingDiscordAction, setIsProcessingDiscordAction] = useState(false);

  const [isLoadingMobileAppToken, setIsLoadingMobileAppToken] = useState(true);
  const [mobileAppToken, setMobileAppToken] = useState<string | null>(null);
  const [isProcessingMobileAppAction, setIsProcessingMobileAppAction] = useState(false);
  const [showQrCode, setShowQrCode] = useState(false);
  const [experimentalMode, setExperimentalMode] = useState(false);

  const fetchDiscordStatus = useCallback(async (): Promise<boolean> => {
    setIsLoadingDiscordStatus(true);
    try {
      const status = await discordAuthStatus();
      setIsDiscordLinked(status);
      return status;
    } catch (error) {
      console.error("Failed to fetch Discord auth status:", error);
      toast.error("Could not fetch Discord status. See console.");
      setIsDiscordLinked(false);
      return false;
    } finally {
      setIsLoadingDiscordStatus(false);
    }
  }, []);

  const fetchMobileAppToken = useCallback(async () => {
    setIsLoadingMobileAppToken(true);
    try {
      const token = await getMobileAppToken();
      setMobileAppToken(token);
    } catch (error) {
      console.error("Failed to fetch mobile app token:", error);
      toast.error("Could not fetch mobile app token. See console.");
      setMobileAppToken(null);
    } finally {
      setIsLoadingMobileAppToken(false);
    }
  }, []);

  const fetchConfig = useCallback(async () => {
    try {
      const config = await getLauncherConfig();
      setExperimentalMode(config.is_experimental);
    } catch (error) {
      console.error("Failed to fetch launcher config:", error);
      setExperimentalMode(false);
    }
  }, []);

  useEffect(() => {
    if (isModalOpen) {
      fetchDiscordStatus();
      fetchMobileAppToken();
      fetchConfig();
<<<<<<< HEAD
    } else {
      setShowQrCode(false);
=======
      // Future: fetch statuses for other implemented platforms
    } else {
      setShowQrCode(false);
      setMobileAppToken(null);
>>>>>>> f03ec362
    }
  }, [isModalOpen, fetchDiscordStatus, fetchMobileAppToken, fetchConfig]);

  const handleDiscordLink = async () => {
    setIsProcessingDiscordAction(true);
    try {
      await discordAuthLink(); // Rust backend handles window, this waits for it to complete
      
      // Now that the linking window process is done, re-fetch status to update UI
      const successfullyLinked = await fetchDiscordStatus();

      if (successfullyLinked) {
        toast.success("Discord account successfully linked!");
      } else {
        toast("Discord linking process finished. Please check your link status or try again if needed.");
      }
      // Modal remains open to show updated status
    } catch (error) {
      console.error("Failed to initiate Discord linking process:", error);
      toast.error("Could not start Discord linking. See console for details.");
    } finally {
      setIsProcessingDiscordAction(false);
    }
  };

  const handleDiscordUnlink = async () => {
    setIsProcessingDiscordAction(true);
    try {
      await discordAuthUnlink();
      toast.success("Discord account unlinked successfully.");
      setIsDiscordLinked(false);
    } catch (error) {
      console.error("Failed to unlink Discord account:", error);
      toast.error("Could not unlink Discord. See console.");
    } finally {
      setIsProcessingDiscordAction(false);
    }
  };

  const handleGenerateQrCode = async () => {
    const confirmed = await confirm({
      title: "Show QR Code",
      message: "This QR code contains your Minecraft account token. Do not share it on stream or with others as it could compromise your account security.",
      confirmText: "Show QR Code",
      cancelText: "Cancel",
      type: "warning"
    });
    
    if (confirmed) {
      setShowQrCode(true);
    }
  };

  const handleResetMobileAppToken = async () => {
    setIsProcessingMobileAppAction(true);
    try {
      const newToken = await resetMobileAppToken();
      setMobileAppToken(newToken);
      setShowQrCode(false);
      toast.success("Mobile app token reset successfully.");
    } catch (error) {
      console.error("Failed to reset mobile app token:", error);
      toast.error("Could not reset mobile app token. See console.");
    } finally {
      setIsProcessingMobileAppAction(false);
    }
  };

  const generateQrCodeData = () => {
    if (!mobileAppToken || !activeAccount) return "";
    
    return JSON.stringify({
      uuid: activeAccount.id,
      experimental: experimentalMode,
      token: mobileAppToken,
    });
  };

  const generateQrCodeUrl = () => {
    const codeContent = generateQrCodeData();
    if (!codeContent) return "";
    
    const fillColor = encodeURIComponent(accentColor.value);
    return `https://qr-generator-putuwaw.vercel.app/api?data=${encodeURIComponent(codeContent)}&fill_color=${fillColor}`;
  };

  const socialPlatforms: SocialPlatform[] = [
    {
      key: "mobile",
      name: "Mobile App",
      icon: "material-symbols:phone-android",
      isImplemented: true,
      showMobileApp: true,
      generateQrCode: handleGenerateQrCode,
      resetToken: handleResetMobileAppToken,
    },
    {
      key: "discord",
      name: "Discord",
      icon: "ic:baseline-discord",
      visitUrl: "https://discord.norisk.gg",
      isImplemented: true,
      fetchStatus: fetchDiscordStatus,
      handleLink: handleDiscordLink,
      handleUnlink: handleDiscordUnlink,
    },
    {
      key: "youtube",
      name: "YouTube",
      icon: "mdi:youtube",
      visitUrl: "https://www.youtube.com/@NoRiskClient",
      isImplemented: false,
    },
    {
      key: "x",
      name: "X (Twitter)",
      icon: "simple-icons:x",
      visitUrl: "https://twitter.com/NoRiskClient",
      isImplemented: false,
    },
    {
      key: "tiktok",
      name: "TikTok",
      icon: "ic:baseline-tiktok",
      visitUrl: "https://www.tiktok.com/@noriskclient",
      isImplemented: false,
    },
    {
      key: "twitch",
      name: "Twitch",
      icon: "mdi:twitch",
      visitUrl: "https://www.twitch.tv/NoRiskClient",
      isImplemented: false,
    },
  ];

  if (!isModalOpen) {
    return null;
  }

  const renderPlatformRow = (platform: SocialPlatform) => {
    const isLoadingStatus = platform.key === "discord" ? isLoadingDiscordStatus : 
                           platform.key === "mobile" ? isLoadingMobileAppToken : false;
    const isLinked = platform.key === "discord" ? isDiscordLinked : false;
    const isProcessingAction = platform.key === "discord" ? isProcessingDiscordAction :
                              platform.key === "mobile" ? isProcessingMobileAppAction : false;

    if (platform.showMobileApp) {
      return (
        <div key={platform.key} className="space-y-2">
          <div className="flex items-center justify-between p-3 bg-black/20 rounded-md gap-2">
            <div className="flex items-center flex-grow">
              <Icon icon={platform.icon} className="w-7 h-7 mr-3 text-white/80 flex-shrink-0" />
              <span className="text-white/90 font-medium font-minecraft-ten text-xs">
                Connect {platform.name}
              </span>
            </div>
            <div className="flex items-center gap-1.5 flex-shrink-0">
              {isLoadingMobileAppToken ? (
                <Button variant="secondary" size="sm" disabled>
                  <Icon icon="mdi:loading" className="w-4 h-4 animate-spin" />
                </Button>
              ) : mobileAppToken ? (
                showQrCode ? (
                  <Button
                    variant="destructive"
                    onClick={platform.resetToken}
                    disabled={isProcessingAction}
                    size="sm"
                    icon={<Icon icon="mdi:refresh" />}
                  >
                    Reset
                  </Button>
                ) : (
                  <Button
                    variant="default"
                    onClick={platform.generateQrCode}
                    disabled={isProcessingAction}
                    size="sm"
                    icon={<Icon icon="mdi:qrcode" />}
                  >
                    Show QR
                  </Button>
                )
              ) : (
                <Button variant="secondary" size="sm" disabled>
                  Failed
                </Button>
              )}
            </div>
          </div>
          
          {/* QR Code Display */}
          {showQrCode && mobileAppToken && (
            <div className="flex justify-center p-3 bg-black/10 rounded-md">
              <div className="text-center space-y-2">
                <p className="text-white/70 font-minecraft-ten text-xs">
                  Scan with NoRisk Client mobile App
                </p>
                <img
                  src={generateQrCodeUrl()}
                  alt="Mobile App QR Code"
                  className="w-40 h-40 mx-auto border-2 border-white/20 rounded-lg"
                />
              </div>
            </div>
          )}
        </div>
      );
    }

    return (
      <div
        key={platform.key}
        className="flex items-center justify-between p-3 bg-black/20 rounded-md mb-2 gap-2"
      >
        <div className="flex items-center flex-grow">
          <Icon icon={platform.icon} className="w-7 h-7 mr-3 text-white/80 flex-shrink-0" />
          <span className="text-white/90 font-medium font-minecraft-ten text-xs">
            Link {platform.name} account
          </span>
        </div>
        <div className="flex items-center gap-1.5 flex-shrink-0">
          {platform.isImplemented && platform.handleLink && platform.handleUnlink ? (
            isLinked ? (
              <Button
                variant="destructive"
                onClick={platform.handleUnlink}
                disabled={isProcessingAction || isLoadingStatus}
                size="sm"
                icon={<Icon icon="mdi:link-off" />}
              >
                Unlink
              </Button>
            ) : (
              <Button
                variant="default"
                onClick={platform.handleLink}
                disabled={isProcessingAction || isLoadingStatus}
                size="sm"
                icon={<Icon icon="mdi:link-variant" />}
              >
                Link
              </Button>
            )
          ) : (
            <Button variant="secondary" size="sm" disabled icon={<Icon icon="mdi:link-variant" />}>
              Link
            </Button>
          )}
          {platform.visitUrl && (
            <IconButton
              variant="ghost" 
              size="sm"
              onClick={() => openExternalUrl(platform.visitUrl!)}
              icon={<Icon icon="mdi:arrow-top-right-bold-box-outline" className="w-5 h-5" />}
              aria-label={`Visit ${platform.name} page`}
            />
          )}
        </div>
      </div>
    );
  };

  return (
    <>
      <Modal
        title="Social Accounts"
        titleIcon={<Icon icon="fluent:people-community-20-filled" className="w-7 h-7" />}
        onClose={closeModal}
        width="md"
      >
        <div className="p-4 space-y-2 min-h-[45vh] max-h-[70vh] overflow-y-auto custom-scrollbar">
          {(isLoadingDiscordStatus || isLoadingMobileAppToken) && (socialPlatforms.find(p => p.key === 'discord')?.isImplemented || socialPlatforms.find(p => p.key === 'mobile')?.isImplemented) ? (
            <div className="space-y-2">
              {socialPlatforms.filter(p => p.isImplemented && (p.key === 'discord' || p.key === 'mobile')).map((platform, i) => (
                <div key={`skeleton-${platform.key}-${i}`} className="flex items-center justify-between p-3 bg-black/20 rounded-md gap-2">
                  <div className="flex items-center flex-grow">
                    <Skeleton variant="block" width={28} height={28} className="mr-3 flex-shrink-0" />
                    <Skeleton variant="text" width={150} height={16} />
                  </div>
                  <div className="flex items-center gap-1.5 flex-shrink-0">
                    <Skeleton variant="block" width={80} height={32} />
                    {platform.visitUrl && <Skeleton variant="block" width={32} height={32} /> }
                  </div>
                </div>
              ))}
              {socialPlatforms.filter(p => !p.isImplemented || (p.key !== 'discord' && p.key !== 'mobile')).map(platform => (
                <div key={`skeleton-${platform.key}`} className="flex items-center justify-between p-3 bg-black/20 rounded-md opacity-70 gap-2">
                  <div className="flex items-center flex-grow">
                    <Icon icon={platform.icon} className="w-7 h-7 mr-3 text-white/50 flex-shrink-0" />
                    <span className='text-white/60 font-minecraft-ten text-xs'>Link {platform.name} account</span>
                  </div>
                  <div className="flex items-center gap-1.5 flex-shrink-0">
                    <Button variant="secondary" size="sm" disabled icon={<Icon icon="mdi:link-variant" />}>
                      Link
                    </Button>
                    {platform.visitUrl && (
                      <IconButton
                        variant="ghost"
                        size="sm"
                        disabled
                        icon={<Icon icon="mdi:arrow-top-right-bold-box-outline" className="w-5 h-5" />}
                        aria-label={`Visit ${platform.name} page`}
                      />
                    )}
                  </div>
                </div>
              ))}
            </div>
          ) : (
            socialPlatforms.map(renderPlatformRow)
          )}
        </div>
      </Modal>
      {confirmDialog}
    </>
  );
} <|MERGE_RESOLUTION|>--- conflicted
+++ resolved
@@ -41,15 +41,17 @@
   const { activeAccount } = useMinecraftAuthStore();
   const { accentColor } = useThemeStore();
   const { confirm, confirmDialog } = useConfirmDialog();
-  
+
   // States for Discord (can be generalized later if needed)
   const [isLoadingDiscordStatus, setIsLoadingDiscordStatus] = useState(true);
   const [isDiscordLinked, setIsDiscordLinked] = useState(false);
-  const [isProcessingDiscordAction, setIsProcessingDiscordAction] = useState(false);
+  const [isProcessingDiscordAction, setIsProcessingDiscordAction] =
+    useState(false);
 
   const [isLoadingMobileAppToken, setIsLoadingMobileAppToken] = useState(true);
   const [mobileAppToken, setMobileAppToken] = useState<string | null>(null);
-  const [isProcessingMobileAppAction, setIsProcessingMobileAppAction] = useState(false);
+  const [isProcessingMobileAppAction, setIsProcessingMobileAppAction] =
+    useState(false);
   const [showQrCode, setShowQrCode] = useState(false);
   const [experimentalMode, setExperimentalMode] = useState(false);
 
@@ -98,15 +100,10 @@
       fetchDiscordStatus();
       fetchMobileAppToken();
       fetchConfig();
-<<<<<<< HEAD
-    } else {
-      setShowQrCode(false);
-=======
       // Future: fetch statuses for other implemented platforms
     } else {
       setShowQrCode(false);
       setMobileAppToken(null);
->>>>>>> f03ec362
     }
   }, [isModalOpen, fetchDiscordStatus, fetchMobileAppToken, fetchConfig]);
 
@@ -114,14 +111,16 @@
     setIsProcessingDiscordAction(true);
     try {
       await discordAuthLink(); // Rust backend handles window, this waits for it to complete
-      
+
       // Now that the linking window process is done, re-fetch status to update UI
       const successfullyLinked = await fetchDiscordStatus();
 
       if (successfullyLinked) {
         toast.success("Discord account successfully linked!");
       } else {
-        toast("Discord linking process finished. Please check your link status or try again if needed.");
+        toast(
+          "Discord linking process finished. Please check your link status or try again if needed."
+        );
       }
       // Modal remains open to show updated status
     } catch (error) {
@@ -149,12 +148,13 @@
   const handleGenerateQrCode = async () => {
     const confirmed = await confirm({
       title: "Show QR Code",
-      message: "This QR code contains your Minecraft account token. Do not share it on stream or with others as it could compromise your account security.",
+      message:
+        "This QR code contains your Minecraft account token. Do not share it on stream or with others as it could compromise your account security.",
       confirmText: "Show QR Code",
       cancelText: "Cancel",
-      type: "warning"
+      type: "warning",
     });
-    
+
     if (confirmed) {
       setShowQrCode(true);
     }
@@ -177,7 +177,7 @@
 
   const generateQrCodeData = () => {
     if (!mobileAppToken || !activeAccount) return "";
-    
+
     return JSON.stringify({
       uuid: activeAccount.id,
       experimental: experimentalMode,
@@ -188,7 +188,7 @@
   const generateQrCodeUrl = () => {
     const codeContent = generateQrCodeData();
     if (!codeContent) return "";
-    
+
     const fillColor = encodeURIComponent(accentColor.value);
     return `https://qr-generator-putuwaw.vercel.app/api?data=${encodeURIComponent(codeContent)}&fill_color=${fillColor}`;
   };
@@ -248,18 +248,29 @@
   }
 
   const renderPlatformRow = (platform: SocialPlatform) => {
-    const isLoadingStatus = platform.key === "discord" ? isLoadingDiscordStatus : 
-                           platform.key === "mobile" ? isLoadingMobileAppToken : false;
+    const isLoadingStatus =
+      platform.key === "discord"
+        ? isLoadingDiscordStatus
+        : platform.key === "mobile"
+          ? isLoadingMobileAppToken
+          : false;
     const isLinked = platform.key === "discord" ? isDiscordLinked : false;
-    const isProcessingAction = platform.key === "discord" ? isProcessingDiscordAction :
-                              platform.key === "mobile" ? isProcessingMobileAppAction : false;
+    const isProcessingAction =
+      platform.key === "discord"
+        ? isProcessingDiscordAction
+        : platform.key === "mobile"
+          ? isProcessingMobileAppAction
+          : false;
 
     if (platform.showMobileApp) {
       return (
         <div key={platform.key} className="space-y-2">
           <div className="flex items-center justify-between p-3 bg-black/20 rounded-md gap-2">
             <div className="flex items-center flex-grow">
-              <Icon icon={platform.icon} className="w-7 h-7 mr-3 text-white/80 flex-shrink-0" />
+              <Icon
+                icon={platform.icon}
+                className="w-7 h-7 mr-3 text-white/80 flex-shrink-0"
+              />
               <span className="text-white/90 font-medium font-minecraft-ten text-xs">
                 Connect {platform.name}
               </span>
@@ -298,7 +309,7 @@
               )}
             </div>
           </div>
-          
+
           {/* QR Code Display */}
           {showQrCode && mobileAppToken && (
             <div className="flex justify-center p-3 bg-black/10 rounded-md">
@@ -324,13 +335,18 @@
         className="flex items-center justify-between p-3 bg-black/20 rounded-md mb-2 gap-2"
       >
         <div className="flex items-center flex-grow">
-          <Icon icon={platform.icon} className="w-7 h-7 mr-3 text-white/80 flex-shrink-0" />
+          <Icon
+            icon={platform.icon}
+            className="w-7 h-7 mr-3 text-white/80 flex-shrink-0"
+          />
           <span className="text-white/90 font-medium font-minecraft-ten text-xs">
             Link {platform.name} account
           </span>
         </div>
         <div className="flex items-center gap-1.5 flex-shrink-0">
-          {platform.isImplemented && platform.handleLink && platform.handleUnlink ? (
+          {platform.isImplemented &&
+          platform.handleLink &&
+          platform.handleUnlink ? (
             isLinked ? (
               <Button
                 variant="destructive"
@@ -353,16 +369,26 @@
               </Button>
             )
           ) : (
-            <Button variant="secondary" size="sm" disabled icon={<Icon icon="mdi:link-variant" />}>
+            <Button
+              variant="secondary"
+              size="sm"
+              disabled
+              icon={<Icon icon="mdi:link-variant" />}
+            >
               Link
             </Button>
           )}
           {platform.visitUrl && (
             <IconButton
-              variant="ghost" 
+              variant="ghost"
               size="sm"
               onClick={() => openExternalUrl(platform.visitUrl!)}
-              icon={<Icon icon="mdi:arrow-top-right-bold-box-outline" className="w-5 h-5" />}
+              icon={
+                <Icon
+                  icon="mdi:arrow-top-right-bold-box-outline"
+                  className="w-5 h-5"
+                />
+              }
               aria-label={`Visit ${platform.name} page`}
             />
           )}
@@ -375,47 +401,91 @@
     <>
       <Modal
         title="Social Accounts"
-        titleIcon={<Icon icon="fluent:people-community-20-filled" className="w-7 h-7" />}
+        titleIcon={
+          <Icon icon="fluent:people-community-20-filled" className="w-7 h-7" />
+        }
         onClose={closeModal}
         width="md"
       >
         <div className="p-4 space-y-2 min-h-[45vh] max-h-[70vh] overflow-y-auto custom-scrollbar">
-          {(isLoadingDiscordStatus || isLoadingMobileAppToken) && (socialPlatforms.find(p => p.key === 'discord')?.isImplemented || socialPlatforms.find(p => p.key === 'mobile')?.isImplemented) ? (
+          {(isLoadingDiscordStatus || isLoadingMobileAppToken) &&
+          (socialPlatforms.find((p) => p.key === "discord")?.isImplemented ||
+            socialPlatforms.find((p) => p.key === "mobile")?.isImplemented) ? (
             <div className="space-y-2">
-              {socialPlatforms.filter(p => p.isImplemented && (p.key === 'discord' || p.key === 'mobile')).map((platform, i) => (
-                <div key={`skeleton-${platform.key}-${i}`} className="flex items-center justify-between p-3 bg-black/20 rounded-md gap-2">
-                  <div className="flex items-center flex-grow">
-                    <Skeleton variant="block" width={28} height={28} className="mr-3 flex-shrink-0" />
-                    <Skeleton variant="text" width={150} height={16} />
+              {socialPlatforms
+                .filter(
+                  (p) =>
+                    p.isImplemented &&
+                    (p.key === "discord" || p.key === "mobile")
+                )
+                .map((platform, i) => (
+                  <div
+                    key={`skeleton-${platform.key}-${i}`}
+                    className="flex items-center justify-between p-3 bg-black/20 rounded-md gap-2"
+                  >
+                    <div className="flex items-center flex-grow">
+                      <Skeleton
+                        variant="block"
+                        width={28}
+                        height={28}
+                        className="mr-3 flex-shrink-0"
+                      />
+                      <Skeleton variant="text" width={150} height={16} />
+                    </div>
+                    <div className="flex items-center gap-1.5 flex-shrink-0">
+                      <Skeleton variant="block" width={80} height={32} />
+                      {platform.visitUrl && (
+                        <Skeleton variant="block" width={32} height={32} />
+                      )}
+                    </div>
                   </div>
-                  <div className="flex items-center gap-1.5 flex-shrink-0">
-                    <Skeleton variant="block" width={80} height={32} />
-                    {platform.visitUrl && <Skeleton variant="block" width={32} height={32} /> }
-                  </div>
-                </div>
-              ))}
-              {socialPlatforms.filter(p => !p.isImplemented || (p.key !== 'discord' && p.key !== 'mobile')).map(platform => (
-                <div key={`skeleton-${platform.key}`} className="flex items-center justify-between p-3 bg-black/20 rounded-md opacity-70 gap-2">
-                  <div className="flex items-center flex-grow">
-                    <Icon icon={platform.icon} className="w-7 h-7 mr-3 text-white/50 flex-shrink-0" />
-                    <span className='text-white/60 font-minecraft-ten text-xs'>Link {platform.name} account</span>
-                  </div>
-                  <div className="flex items-center gap-1.5 flex-shrink-0">
-                    <Button variant="secondary" size="sm" disabled icon={<Icon icon="mdi:link-variant" />}>
-                      Link
-                    </Button>
-                    {platform.visitUrl && (
-                      <IconButton
-                        variant="ghost"
+                ))}
+              {socialPlatforms
+                .filter(
+                  (p) =>
+                    !p.isImplemented ||
+                    (p.key !== "discord" && p.key !== "mobile")
+                )
+                .map((platform) => (
+                  <div
+                    key={`skeleton-${platform.key}`}
+                    className="flex items-center justify-between p-3 bg-black/20 rounded-md opacity-70 gap-2"
+                  >
+                    <div className="flex items-center flex-grow">
+                      <Icon
+                        icon={platform.icon}
+                        className="w-7 h-7 mr-3 text-white/50 flex-shrink-0"
+                      />
+                      <span className="text-white/60 font-minecraft-ten text-xs">
+                        Link {platform.name} account
+                      </span>
+                    </div>
+                    <div className="flex items-center gap-1.5 flex-shrink-0">
+                      <Button
+                        variant="secondary"
                         size="sm"
                         disabled
-                        icon={<Icon icon="mdi:arrow-top-right-bold-box-outline" className="w-5 h-5" />}
-                        aria-label={`Visit ${platform.name} page`}
-                      />
-                    )}
+                        icon={<Icon icon="mdi:link-variant" />}
+                      >
+                        Link
+                      </Button>
+                      {platform.visitUrl && (
+                        <IconButton
+                          variant="ghost"
+                          size="sm"
+                          disabled
+                          icon={
+                            <Icon
+                              icon="mdi:arrow-top-right-bold-box-outline"
+                              className="w-5 h-5"
+                            />
+                          }
+                          aria-label={`Visit ${platform.name} page`}
+                        />
+                      )}
+                    </div>
                   </div>
-                </div>
-              ))}
+                ))}
             </div>
           ) : (
             socialPlatforms.map(renderPlatformRow)
@@ -425,4 +495,4 @@
       {confirmDialog}
     </>
   );
-} +}