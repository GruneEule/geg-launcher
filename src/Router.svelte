<!-- App.svelte -->
<script>
	import { setStillRunningCustomServer } from './stores/customServerLogsStore.js';
  import Router, { location } from "svelte-spa-router";
  import { onMount } from "svelte";
<<<<<<< HEAD
  import {
    isInMaintenanceMode,
    isClientRunning,
    noriskUser,
    checkApiStatus,
    noriskError,
  } from "./utils/noriskUtils.js";
=======
  import { invoke } from "@tauri-apps/api/tauri";
  import { isInMaintenanceMode, isClientRunning, noriskUser, checkApiStatus } from "./utils/noriskUtils.js";
  import { addNotification } from "./stores/notificationStore.js";
  import { activePopup } from "./utils/popupUtils.js";
>>>>>>> 061fb6b4
  import Home from "./pages/Home.svelte";
  import Notifications from "./components/notification/Notifications.svelte";
  import MinecraftStartProgress from "./pages/MinecraftStartProgress.svelte";
  import LauncherSettings from "./pages/LauncherSettings.svelte";
  import Capes from "./pages/Capes.svelte";
  import BackButton from "./components/v2/buttons/BackButton.svelte";
  import Profiles from "./pages/Profiles.svelte";
  import Addons from "./pages/Addons.svelte";
  import Mods from "./pages/Mods.svelte";
  import Skin from "./pages/Skin.svelte";
  import Shaders from "./pages/Shaders.svelte";
  import Resourcepacks from "./pages/Resourcepacks.svelte";
  import Datapacks from "./pages/Datapacks.svelte";
  import GameButton from "./components/v2/buttons/GameButton.svelte";
  import Servers from "./pages/Servers.svelte";
  import CustomServerDetails from "./pages/CustomServerDetails.svelte";
  import CreateCustomServer from "./pages/CreateCustomServer.svelte";
  import NewBranch from "./pages/NewBranch.svelte";
  import FirstInstall from "./pages/FirstInstall.svelte";
  import CopyMcDataProgress from "./pages/CopyMcDataProgress.svelte";
  import Legal from "./pages/Legal.svelte";
  import MaintenanceMode from "./components/maintenance-mode/MaintenanceModeScreen.svelte";
  import ApiOfflineScreen from "./components/maintenance-mode/ApiOfflineScreen.svelte";
<<<<<<< HEAD
  import { listen } from "@tauri-apps/api/event";
  import LaunchErrorModal from "./components/home/widgets/LaunchErrorModal.svelte";
=======
  import Popup from "./components/utils/Popup.svelte";
>>>>>>> 061fb6b4

  const routes = {
    "/": Home,
    "/legal": Legal,
    "/first-install": FirstInstall,
    "/new-branch": NewBranch,
    "/copy-mc-data-progress": CopyMcDataProgress,
    "/start-progress": MinecraftStartProgress,
    "/launcher-settings": LauncherSettings,
    "/capes": Capes,
    "/profiles": Profiles,
    "/skin": Skin,
    "/servers": Servers,
    "/servers/custom/create": CreateCustomServer,
    "/servers/custom/details": CustomServerDetails,
    "/addons": Addons,
    "/addons/mods": Mods,
    "/addons/resourcepacks": Resourcepacks,
    "/addons/datapacks": Datapacks,
    "/addons/shaders": Shaders,
  };

  let apiIsOnline = null;
  let showLaunchErrorModal = false;
  let launchErrorReason;

  onMount(async () => {
    apiIsOnline = await checkApiStatus();

<<<<<<< HEAD
    const clientLaunchError = await listen("client-error", async (event) => {
      let reason = event.payload; // Extract the path from the event's payload
      // Remove the prefix "Failed to launch client:" if it exists
      if (reason.startsWith("Failed to launch client: ")) {
        reason = reason.replace("Failed to launch client: ", "");
      }
      noriskError(reason);
      showLaunchErrorModal = true;
      launchErrorReason = reason
    });

    return () => {
      clientLaunchError();
    };
=======
    invoke("check_if_custom_server_running").then((value) => {
      console.log(value);
      if (value[0] == true) {
        setStillRunningCustomServer(value[1]);
      }
    }).catch(error => addNotification("Failed to check if custom server is running: " + error));
>>>>>>> 061fb6b4
  });
</script>

<div class="black-bar" data-tauri-drag-region></div>
<div class="content">
  {#if showLaunchErrorModal}
    <LaunchErrorModal bind:showModal={showLaunchErrorModal} bind:reason={launchErrorReason}/>
  {/if}
  {#if apiIsOnline === false}
    <ApiOfflineScreen />
  {:else if apiIsOnline === true}
    <Notifications />
<<<<<<< HEAD
    {#if $isInMaintenanceMode === true && !$noriskUser?.isDev}
=======
    {#if $activePopup != null}
      <Popup />
    {/if}
    {#if $isInMaintenanceMode == true && !$noriskUser?.isDev}
>>>>>>> 061fb6b4
      <MaintenanceMode />
    {:else if $isInMaintenanceMode === false || $noriskUser?.isDev}
      <Router {routes} />
    {/if}
  {/if}
</div>
<div class="black-bar" data-tauri-drag-region>
  <!-- Bisschen unschön wenn man da in Zukunft noch mehr machen will... aber das ist ein Problem für die Zukunft YOOYOYOYOYOYOJOJOJO-->
  {#if $location !== "/" && (!$isInMaintenanceMode || $noriskUser?.isDev) && apiIsOnline === true}
    <BackButton />
  {:else}
    {#if $isClientRunning}
      <GameButton />
    {/if}
  {/if}
</div>

<style>
    .black-bar {
        display: flex;
        align-content: center;
        justify-content: center;
        align-items: center;
        width: 100%;
        height: 10vh;
        background-color: #151515;
    }

    .content {
        height: 80vh;
    }
</style><|MERGE_RESOLUTION|>--- conflicted
+++ resolved
@@ -3,20 +3,10 @@
 	import { setStillRunningCustomServer } from './stores/customServerLogsStore.js';
   import Router, { location } from "svelte-spa-router";
   import { onMount } from "svelte";
-<<<<<<< HEAD
-  import {
-    isInMaintenanceMode,
-    isClientRunning,
-    noriskUser,
-    checkApiStatus,
-    noriskError,
-  } from "./utils/noriskUtils.js";
-=======
   import { invoke } from "@tauri-apps/api/tauri";
-  import { isInMaintenanceMode, isClientRunning, noriskUser, checkApiStatus } from "./utils/noriskUtils.js";
+  import { isInMaintenanceMode, isClientRunning, noriskUser, checkApiStatus, noriskError, } from "./utils/noriskUtils.js";
   import { addNotification } from "./stores/notificationStore.js";
   import { activePopup } from "./utils/popupUtils.js";
->>>>>>> 061fb6b4
   import Home from "./pages/Home.svelte";
   import Notifications from "./components/notification/Notifications.svelte";
   import MinecraftStartProgress from "./pages/MinecraftStartProgress.svelte";
@@ -40,12 +30,9 @@
   import Legal from "./pages/Legal.svelte";
   import MaintenanceMode from "./components/maintenance-mode/MaintenanceModeScreen.svelte";
   import ApiOfflineScreen from "./components/maintenance-mode/ApiOfflineScreen.svelte";
-<<<<<<< HEAD
   import { listen } from "@tauri-apps/api/event";
   import LaunchErrorModal from "./components/home/widgets/LaunchErrorModal.svelte";
-=======
   import Popup from "./components/utils/Popup.svelte";
->>>>>>> 061fb6b4
 
   const routes = {
     "/": Home,
@@ -75,7 +62,6 @@
   onMount(async () => {
     apiIsOnline = await checkApiStatus();
 
-<<<<<<< HEAD
     const clientLaunchError = await listen("client-error", async (event) => {
       let reason = event.payload; // Extract the path from the event's payload
       // Remove the prefix "Failed to launch client:" if it exists
@@ -87,17 +73,16 @@
       launchErrorReason = reason
     });
 
-    return () => {
-      clientLaunchError();
-    };
-=======
     invoke("check_if_custom_server_running").then((value) => {
       console.log(value);
       if (value[0] == true) {
         setStillRunningCustomServer(value[1]);
       }
     }).catch(error => addNotification("Failed to check if custom server is running: " + error));
->>>>>>> 061fb6b4
+
+    return () => {
+      clientLaunchError();
+    };
   });
 </script>
 
@@ -110,14 +95,10 @@
     <ApiOfflineScreen />
   {:else if apiIsOnline === true}
     <Notifications />
-<<<<<<< HEAD
-    {#if $isInMaintenanceMode === true && !$noriskUser?.isDev}
-=======
     {#if $activePopup != null}
       <Popup />
     {/if}
-    {#if $isInMaintenanceMode == true && !$noriskUser?.isDev}
->>>>>>> 061fb6b4
+    {#if $isInMaintenanceMode === true && !$noriskUser?.isDev}
       <MaintenanceMode />
     {:else if $isInMaintenanceMode === false || $noriskUser?.isDev}
       <Router {routes} />
